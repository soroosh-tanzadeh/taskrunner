--- conflicted
+++ resolved
@@ -47,11 +47,7 @@
 }
 
 func (t *TaskRunnerTestSuit) setupTaskRunner(redisClient *redis.Client) (contracts.MessageQueue, *TaskRunner) {
-<<<<<<< HEAD
 	queue := redisstream.NewRedisStreamMessageQueue(redisClient, "test", "queue", time.Second*10, true)
-=======
-	queue := redisstream.NewRedisStreamMessageQueue(redisClient, "test", "queue", time.Second*10, true, true)
->>>>>>> 9ae6f881
 	taskRunner := NewTaskRunner(TaskRunnerConfig{
 		BatchSize:          5,
 		ConsumerGroup:      "test_group",
@@ -709,11 +705,7 @@
 
 func (t *TaskRunnerTestSuit) Test_DispatchDelayed_ShouldStoreTaskForGivenTime() {
 	redisClient := t.setupRedis()
-<<<<<<< HEAD
 	queue := redisstream.NewRedisStreamMessageQueue(redisClient, "test", "queue", time.Second*2, true)
-=======
-	queue := redisstream.NewRedisStreamMessageQueue(redisClient, "test", "queue", time.Second*2, true, true)
->>>>>>> 9ae6f881
 	taskRunner := NewTaskRunner(TaskRunnerConfig{
 		BatchSize:          1,
 		ConsumerGroup:      "test_group",
@@ -750,11 +742,7 @@
 
 func (t *TaskRunnerTestSuit) Test_ScheduleFor_ShouldStoreTaskForGivenTime() {
 	redisClient := t.setupRedis()
-<<<<<<< HEAD
 	queue := redisstream.NewRedisStreamMessageQueue(redisClient, "test", "queue", time.Second*2, true)
-=======
-	queue := redisstream.NewRedisStreamMessageQueue(redisClient, "test", "queue", time.Second*2, true, true)
->>>>>>> 9ae6f881
 	taskRunner := NewTaskRunner(TaskRunnerConfig{
 		BatchSize:          1,
 		ConsumerGroup:      "test_group",
@@ -796,11 +784,7 @@
 	callChannel := make(chan time.Time)
 
 	redisClient := t.setupRedis()
-<<<<<<< HEAD
 	queue := redisstream.NewRedisStreamMessageQueue(redisClient, "test", "queue", time.Second*2, true)
-=======
-	queue := redisstream.NewRedisStreamMessageQueue(redisClient, "test", "queue", time.Second*2, true, true)
->>>>>>> 9ae6f881
 	taskRunner := NewTaskRunner(TaskRunnerConfig{
 		BatchSize:          1,
 		ConsumerGroup:      "test_group",
